"""
환경 설정 및 구성 파일
"""
import os
from pathlib import Path
from typing import Optional, List, Dict, Any
from pydantic import Field
from pydantic_settings import BaseSettings, SettingsConfigDict


class EvaluationCategory:
    """평가 카테고리 클래스"""
    def __init__(self, key: str, korean_name: str, description_en: str):
        self.key = key
        self.korean_name = korean_name
        self.description_en = description_en


class Settings(BaseSettings):
    """애플리케이션 설정"""
    # 프로젝트 루트 디렉토리
    ROOT_DIR: Path = Path(__file__).resolve().parent.parent.parent
    
    # 기본 설정
    APP_NAME: str = "AI-Image-Analysis-Server"
    API_V1_STR: str = "/api/v1"
    DEBUG: bool = Field(default=True)
    
    # S3 관련 설정
    AWS_ACCESS_KEY_ID: Optional[str] = None
    AWS_SECRET_ACCESS_KEY: Optional[str] = None
    AWS_S3_BUCKET_NAME: Optional[str] = None
    AWS_REGION: str = "ap-northeast-2"
    
    # 번역 API 설정
    GOOGLE_TRANSLATE_KEY: Optional[str] = None
    
    # AI 모델 관련 설정
    MODEL_NAME: str = "llava-hf/llava-1.5-7b-hf"
    
    @property
    def MODEL_CACHE_DIR(self) -> Path:
        return self.ROOT_DIR / "models" / "downloads"
    
    USE_GPU: bool = Field(default=True)  # GPU 사용 여부
    GPU_DEVICE: int = Field(default=0)    # GPU 장치 번호 (0부터 시작)
    
    # 임시 파일 디렉토리
    @property
    def TEMP_DIR(self) -> Path:
        return self.ROOT_DIR / "temp"
    
    # 최대 이미지 크기 제한 (바이트 단위, 기본 20MB)
    MAX_IMAGE_SIZE: int = 20 * 1024 * 1024
    
<<<<<<< HEAD
    # 평가 카테고리 정의
    _EVALUATION_CATEGORIES = [
        EvaluationCategory(
            key="composition",
            korean_name="구도",
            description_en="How well the elements in the photo are arranged"
        ),
        EvaluationCategory(
            key="sharpness",
            korean_name="선명도",
            description_en="How clearly the main subject of the photo is captured"
        ),
        EvaluationCategory(
            key="subject",
            korean_name="주제",
            description_en="How clear and interesting the main subject of the photo is"
        ),
        EvaluationCategory(
            key="exposure",
            korean_name="노출",
            description_en="How appropriate the brightness of the photo is"
        ),
        EvaluationCategory(
            key="color_harmony",
            korean_name="색감",
            description_en="How well the colors work together"
        ),
        EvaluationCategory(
            key="aesthetic_quality",
            korean_name="미적 감각",
            description_en="The overall aesthetic value, artistic merit, and emotional impact of the photo"
        )
    ]
    
    # 오버롤 카테고리 (별도 관리)
    _OVERALL_CATEGORY = EvaluationCategory(
        key="overall",
        korean_name="종합평가",
        description_en="Overall assessment of the photo"
    )
    
    # 평가 카테고리 키 목록
    @property
    def EVALUATION_CATEGORIES(self) -> List[str]:
        return [category.key for category in self._EVALUATION_CATEGORIES]
    
    # 카테고리 한글명 매핑
    @property
    def CATEGORY_KOREAN_NAMES(self) -> Dict[str, str]:
        mapping = {category.key: category.korean_name for category in self._EVALUATION_CATEGORIES}
        mapping[self._OVERALL_CATEGORY.key] = self._OVERALL_CATEGORY.korean_name
        return mapping
    
    # 기본 오류 메시지 (영어)
    DEFAULT_ERROR_MESSAGES_EN: Dict[str, str] = {
        "composition": "Could not analyze the composition.",
        "sharpness": "Could not evaluate the sharpness.",
        "subject": "Could not evaluate the subject.",
        "exposure": "Could not evaluate the exposure.",
        "color_harmony": "Could not evaluate the color harmony.",
        "aesthetic_quality": "Could not evaluate the aesthetic quality.",
        "overall": "An error occurred while analyzing the image."
    }
    
    # 기본 해시태그 (영어)
    DEFAULT_HASHTAGS_EN: List[str] = ["photo", "image", "analysis", "art"]
    
    # 프롬프트 템플릿 생성
    @property
    def PROMPT_TEMPLATE(self) -> str:
        # 카테고리 설명 부분 생성
        category_descriptions = []
        for i, category in enumerate(self._EVALUATION_CATEGORIES, 1):
            category_descriptions.append(f"{i}. {category.key.replace('_', ' ').title()}: {category.description_en}")
        
        # JSON 예시 부분 생성
        json_example_parts = []
        for category in self._EVALUATION_CATEGORIES:
            json_example_parts.append(f'        "{category.key}": {{"score": 0, "comment": ""}}')    
        json_example_parts.append(f'        "{self._OVERALL_CATEGORY.key}": {{"score": 0, "comment": ""}}')    
        json_example_parts.append('        "hashtags": ["", "", "", ""]')
        json_example = '{\\n' + ',\\n'.join(json_example_parts) + '\\n    }'
        
        # 전체 템플릿 생성
        return f"""
    Please evaluate this image according to the following criteria on a scale of 1 to 100:
    
    {"\\n    ".join(category_descriptions)}
    
    Also, please suggest up to 4 relevant hashtags that describe the content, style, or subject of this image.
    
    Provide a score and a brief explanation for each item. Return the results in JSON format:
    {json_example}
    
    Important: Scores should be between 1 and 100.
=======
    # 평가 카테고리
    EVALUATION_CATEGORIES: List[str] = [
        "composition",      # 구도
        "sharpness",        # 선명도
        "subject",          # 주제
        "exposure",         # 노출
        "color_harmony",    # 색감
        "aesthetic_quality" # 미적감각
    ]
    
    # 평가 카테고리 한글명
    CATEGORY_KOREAN_NAMES: Dict[str, str] = {
        "composition": "구도",
        "sharpness": "선명도",
        "subject": "주제",
        "exposure": "노출",
        "color_harmony": "색감",
        "aesthetic_quality": "미적감각",
        "overall": "종합평가"
    }
    
    # 프롬프트 템플릿
    PROMPT_TEMPLATE: str = """
    Please evaluate the given image using the following six criteria. For each criterion, provide an integer score from 1 to 100, based on the detailed sub-criteria below. DO NOT USE ROUNDED SCORES ENDING IN 0 OR 5 (like 60, 65, 70, 75, 80). Instead, use precise values like 63, 72, 84, 97, etc.

    For each item, return a short feedback sentence along with the score, in the format:  
    "criterion_name": {"score": integer, "comment": "brief constructive suggestion"}

    Be analytical and constructive — avoid emotional or poetic language. Give practical feedback that could help improve the image if revised.

    ### Evaluation Criteria:

    1. **Composition** (Max 100 points)
    - Rule of thirds or centered framing clearly applied (25 pts)
    - Natural leading lines guide the viewer’s eyes (25 pts)
    - Use of framing elements (doorways, trees, etc.) to emphasize subject (25 pts)
    - Overall balance and visual flow (25 pts)

    2. **Sharpness** (Max 100 points)
    - Subject is clearly focused (40 pts)
    - Blur appears intentional (e.g., bokeh) (30 pts)
    - Textures and fine details are preserved (30 pts)

    3. **Subject** (Max 100 points)
    - Subject is clearly defined (50 pts)
    - The photo evokes emotion or conveys a message (30 pts)
    - Background complements the subject (20 pts)

    4. **Exposure** (Max 100 points)
    - No blown highlights (30 pts)
    - No loss of detail in shadows (30 pts)
    - Well-balanced contrast and brightness (40 pts)

    5. **Color Harmony** (Max 100 points)
    - Natural and undistorted color rendering (40 pts)
    - Appropriate saturation levels (30 pts)
    - Visually pleasing color combinations (30 pts)

    6. **Aesthetic Quality** (Max 100 points)
    - Overall visual beauty and impact (40 pts)
    - Emotional/storytelling depth (30 pts)
    - Creative or original visual approach (30 pts)

    ---

    **VERY IMPORTANT**
    - ALL SCORES MUST NOT END IN 0 OR 5. Never use scores like 70, 75, 80, 85, 90! Always use specific values like 73, 82, 91, etc.
    - The "hashtags" field MUST be an array of simple strings WITHOUT the '#' symbol. Example: ["nature", "portrait", "sunset"] NOT ["#nature", "#portrait", "#sunset"]
    - The output must be valid JSON, parseable using Python's `json.loads()`. No trailing commas, proper nesting of braces.
    - The "overall" score should be a weighted average of the other scores (not ending in 0 or 5).

    ---

    ### 📌 Example evaluation:
    Image description: *A woman walking in a park under bright sunlight, with trees and greenery in the background.*

    ```json
    {
    "composition": {
        "score": 82,
        "comment": "The subject is well-placed using the rule of thirds, but leading lines could be stronger."
    },
    "sharpness": {
        "score": 89,
        "comment": "The focus is sharp and textures on the subject’s clothing are clearly visible."
    },
    "subject": {
        "score": 84,
        "comment": "The subject is clearly the woman, and the scene conveys a peaceful mood."
    },
    "exposure": {
        "score": 78,
        "comment": "The image is slightly overexposed in some highlights; a lower ISO could help."
    },
    "color_harmony": {
        "score": 91,
        "comment": "The natural greens and skin tones work well together with no color distortion."
    },
    "aesthetic_quality": {
        "score": 87,
        "comment": "The image has a warm, pleasant feel and a good balance of emotion and beauty."
    },
    "overall": {
        "score": 86,
        "comment": "A well-composed and vibrant image that effectively captures a calm outdoor moment."
    },
    "hashtags": ["sunnyday", "parkportrait", "naturewalk", "outdoorvibes"]
    }
>>>>>>> d778109a
    """
    
    # Pydantic v2 설정
    model_config = SettingsConfigDict(
        env_file=".env",
        case_sensitive=True,
        extra="ignore"
    )


# 설정 인스턴스 생성
settings = Settings()<|MERGE_RESOLUTION|>--- conflicted
+++ resolved
@@ -53,103 +53,6 @@
     # 최대 이미지 크기 제한 (바이트 단위, 기본 20MB)
     MAX_IMAGE_SIZE: int = 20 * 1024 * 1024
     
-<<<<<<< HEAD
-    # 평가 카테고리 정의
-    _EVALUATION_CATEGORIES = [
-        EvaluationCategory(
-            key="composition",
-            korean_name="구도",
-            description_en="How well the elements in the photo are arranged"
-        ),
-        EvaluationCategory(
-            key="sharpness",
-            korean_name="선명도",
-            description_en="How clearly the main subject of the photo is captured"
-        ),
-        EvaluationCategory(
-            key="subject",
-            korean_name="주제",
-            description_en="How clear and interesting the main subject of the photo is"
-        ),
-        EvaluationCategory(
-            key="exposure",
-            korean_name="노출",
-            description_en="How appropriate the brightness of the photo is"
-        ),
-        EvaluationCategory(
-            key="color_harmony",
-            korean_name="색감",
-            description_en="How well the colors work together"
-        ),
-        EvaluationCategory(
-            key="aesthetic_quality",
-            korean_name="미적 감각",
-            description_en="The overall aesthetic value, artistic merit, and emotional impact of the photo"
-        )
-    ]
-    
-    # 오버롤 카테고리 (별도 관리)
-    _OVERALL_CATEGORY = EvaluationCategory(
-        key="overall",
-        korean_name="종합평가",
-        description_en="Overall assessment of the photo"
-    )
-    
-    # 평가 카테고리 키 목록
-    @property
-    def EVALUATION_CATEGORIES(self) -> List[str]:
-        return [category.key for category in self._EVALUATION_CATEGORIES]
-    
-    # 카테고리 한글명 매핑
-    @property
-    def CATEGORY_KOREAN_NAMES(self) -> Dict[str, str]:
-        mapping = {category.key: category.korean_name for category in self._EVALUATION_CATEGORIES}
-        mapping[self._OVERALL_CATEGORY.key] = self._OVERALL_CATEGORY.korean_name
-        return mapping
-    
-    # 기본 오류 메시지 (영어)
-    DEFAULT_ERROR_MESSAGES_EN: Dict[str, str] = {
-        "composition": "Could not analyze the composition.",
-        "sharpness": "Could not evaluate the sharpness.",
-        "subject": "Could not evaluate the subject.",
-        "exposure": "Could not evaluate the exposure.",
-        "color_harmony": "Could not evaluate the color harmony.",
-        "aesthetic_quality": "Could not evaluate the aesthetic quality.",
-        "overall": "An error occurred while analyzing the image."
-    }
-    
-    # 기본 해시태그 (영어)
-    DEFAULT_HASHTAGS_EN: List[str] = ["photo", "image", "analysis", "art"]
-    
-    # 프롬프트 템플릿 생성
-    @property
-    def PROMPT_TEMPLATE(self) -> str:
-        # 카테고리 설명 부분 생성
-        category_descriptions = []
-        for i, category in enumerate(self._EVALUATION_CATEGORIES, 1):
-            category_descriptions.append(f"{i}. {category.key.replace('_', ' ').title()}: {category.description_en}")
-        
-        # JSON 예시 부분 생성
-        json_example_parts = []
-        for category in self._EVALUATION_CATEGORIES:
-            json_example_parts.append(f'        "{category.key}": {{"score": 0, "comment": ""}}')    
-        json_example_parts.append(f'        "{self._OVERALL_CATEGORY.key}": {{"score": 0, "comment": ""}}')    
-        json_example_parts.append('        "hashtags": ["", "", "", ""]')
-        json_example = '{\\n' + ',\\n'.join(json_example_parts) + '\\n    }'
-        
-        # 전체 템플릿 생성
-        return f"""
-    Please evaluate this image according to the following criteria on a scale of 1 to 100:
-    
-    {"\\n    ".join(category_descriptions)}
-    
-    Also, please suggest up to 4 relevant hashtags that describe the content, style, or subject of this image.
-    
-    Provide a score and a brief explanation for each item. Return the results in JSON format:
-    {json_example}
-    
-    Important: Scores should be between 1 and 100.
-=======
     # 평가 카테고리
     EVALUATION_CATEGORIES: List[str] = [
         "composition",      # 구도
@@ -170,6 +73,9 @@
         "aesthetic_quality": "미적감각",
         "overall": "종합평가"
     }
+    
+    # 기본 해시태그 (영어)
+    DEFAULT_HASHTAGS_EN: List[str] = ["photo", "image", "analysis", "art"]
     
     # 프롬프트 템플릿
     PROMPT_TEMPLATE: str = """
@@ -258,7 +164,6 @@
     },
     "hashtags": ["sunnyday", "parkportrait", "naturewalk", "outdoorvibes"]
     }
->>>>>>> d778109a
     """
     
     # Pydantic v2 설정
