--- conflicted
+++ resolved
@@ -50,18 +50,8 @@
         """
         return torch.cuda.is_available()
     
-<<<<<<< HEAD
-    def load_model(self) -> bool:
-        """
-        모델 로드 함수 (8비트 양자화 적용)
-        
-        Returns:
-            bool: 모델 로드 성공 여부
-        """
-=======
     def load_model(self):
         """모델 로드 함수 (4비트 양자화 적용)"""
->>>>>>> d778109a
         try:
             logger.info(f"Loading model {settings.MODEL_NAME} with 4-bit quantization on {self.device}")
             
@@ -70,17 +60,10 @@
             
             # 4비트 양자화 설정
             quantization_config = BitsAndBytesConfig(
-<<<<<<< HEAD
-                load_in_8bit=True,           # 8비트 양자화 적용
-                llm_int8_threshold=6.0,      # 임계값 설정
-                llm_int8_has_fp16_weight=False,  # 완전 int8 변환
-                llm_int8_skip_modules=None,   # 양자화를 스킵할 모듈 없음
-=======
                 load_in_4bit=True,           # 4비트 양자화 적용
                 bnb_4bit_compute_dtype=torch.float16,  # 계산 시 float16 사용
                 bnb_4bit_use_double_quant=True,  # 더블 양자화 적용 (메모리 사용량 절약)
                 bnb_4bit_quant_type="nf4",  # NF4 양자화 타입 사용
->>>>>>> d778109a
             )
             
             # 모델 로드 (4비트 양자화 적용)
@@ -89,39 +72,22 @@
                 quantization_config=quantization_config,
                 device_map="auto",
                 low_cpu_mem_usage=True,
-<<<<<<< HEAD
-                cache_dir=settings.MODEL_CACHE_DIR,
-                trust_remote_code=True,
-            )
-            
-            logger.info("Model loaded with 8-bit quantization")
-=======
                 cache_dir=settings.MODEL_CACHE_DIR,      # 캐시 디렉토리 지정
                 trust_remote_code=True                  # 원격 코드 허용
             )
             
             logger.info("Model loaded using LlavaForConditionalGeneration with 4-bit quantization")
->>>>>>> d778109a
             
             # 프로세서 로드
             self.processor = AutoProcessor.from_pretrained(
                 settings.MODEL_NAME,
                 cache_dir=settings.MODEL_CACHE_DIR,
-<<<<<<< HEAD
-                trust_remote_code=True
-            )
-            logger.info("Processor loaded successfully")
-            
-            self.model_loaded = True
-            logger.info(f"Model loaded successfully on {self.device}")
-=======
                 trust_remote_code=True                  # 원격 코드 허용
             )
             logger.info("Processor loaded using AutoProcessor")
             
             self.model_loaded = True
             logger.info(f"Model loaded successfully on {self.device} with 4-bit quantization")
->>>>>>> d778109a
             
             return True
         
@@ -219,10 +185,6 @@
             image = Image.open(image_path).convert("RGB")
             generated_text = self._generate_model_response(image)
             
-<<<<<<< HEAD
-            # 응답 처리
-            analysis_result = self._parse_model_response(generated_text)
-=======
             try:
                 # LLaVA 공식 예제 방식에 따른 처리
                 # 대화 형식의 입력 구조
@@ -308,7 +270,6 @@
                 
                 # 결과 유효성 검사 및 포맷 맞추기
                 return self._validate_and_format_result(analysis_result)
->>>>>>> d778109a
             
             # 최종 결과 형식화
             return self._format_analysis_result(analysis_result)
@@ -428,9 +389,6 @@
         analysis_text = {}
         analysis_chart = {}
         
-<<<<<<< HEAD
-        # 각 카테고리별 기본 응답 생성
-=======
         # 기본 분석 메시지
         default_messages = {
             "구도": "Could not analyze the composition.",
@@ -442,7 +400,6 @@
         }
         
         # 랜덤 점수로 각 카테고리 채우기
->>>>>>> d778109a
         for category in settings.EVALUATION_CATEGORIES:
             kor_category = category_mapping.get(category, category)
             score = random.randint(30, 70)
@@ -468,12 +425,8 @@
             "comment": translated_comment,
             "analysisText": translated_text,
             "analysisChart": analysis_chart,
-<<<<<<< HEAD
-            "hashTag": translated_hashtags
-=======
             "hashTag": hashtags,
             "version": 2
->>>>>>> d778109a
         }
     
     def _format_analysis_result(self, result: Dict[str, Any]) -> Dict[str, Any]:
@@ -501,10 +454,6 @@
             if category in result and isinstance(result[category], dict):
                 cat_result = result[category]
                 
-<<<<<<< HEAD
-                # 점수 확인 및 조정
-                score = scale_score(cat_result.get("score", 50))
-=======
                 # 점수 확인 - 모델이 정확한 점수를 사용하므로 scale_score 사용 안함
                 score = cat_result.get("score", 50)
                 
@@ -512,7 +461,6 @@
                 if not isinstance(score, (int, float)):
                     score = 50  # 기본값
                 score = max(1, min(100, score))  # 1~100 범위로 제한
->>>>>>> d778109a
                 
                 # 코멘트 확인
                 comment = cat_result.get("comment", "")
@@ -535,17 +483,6 @@
         # 전체 평가 처리
         overall = result.get("overall", {})
         if not isinstance(overall, dict):
-<<<<<<< HEAD
-            overall = {}
-        
-        # 전체 점수 확인 및 조정
-        overall_score = scale_score(overall.get("score", 50))
-        
-        # 전체 코멘트 가져오기
-        overall_comment = overall.get("comment", "")
-        if not isinstance(overall_comment, str):
-            overall_comment = str(overall_comment)
-=======
             overall_score = 50
             overall_comment = "이미지에 대한 전체적인 평가 정보를 제공하지 못했습니다."
         else:
@@ -559,7 +496,6 @@
             overall_comment = overall.get("comment", "")
             if not isinstance(overall_comment, str):
                 overall_comment = str(overall_comment)
->>>>>>> d778109a
         
         # 해시태그 처리
         hashtags = result.get("hashtags", [])
